import numpy as np
import os
from tqdm import tqdm
import gymnasium as gym
import torch

# local imports
<<<<<<< HEAD
from algorithms.common import PolicyNetwork, copy_params, DEFAULT_DEVICE
from algorithms.stochastic_policy_net import StochasticPolicyNetwork
=======
from algorithms.common import copy_params, DEFAULT_DEVICE
>>>>>>> a3163ec0

class Environment:
    def __init__(self, num_episodes, render_mode = "rgb_array"):
        file_name = os.getenv("OUT")
        
        # no output dir raise value error
        if file_name is None:
            raise ValueError("no output file specified. please specify a file to output results to by setting the OUT environment variable")
        os.makedirs("./out", exist_ok=True)

        self.file_name = file_name
        self.env = gym.make("Walker2d-v5", render_mode = render_mode)
        self.pbar = tqdm(total=num_episodes)
        self.num_episodes = num_episodes
        self.episode = 0
        self.episode_rewards = []
        self.total_episode_reward = 0

    def step(self, action):
        if self.done():
            raise IndexError("All episodes have terminated")

        observation, reward, terminated, truncated, info = self.env.step(action)

        self.total_episode_reward += reward

        if terminated or truncated:
            self.episode_rewards.append(self.total_episode_reward)
            self.total_episode_reward = 0
            self.episode += 1
            self.pbar.update()

            if self.done():
                # Write rewards to file
                np.save(f"out/{self.file_name}.npy", self.episode_rewards)

                # Cleanup
                self.env.close()
                self.pbar.close()

        return observation, reward, terminated, truncated, info

    def reset(self, seed=0):
        return self.env.reset(seed=seed)
    
    def done(self):
        return self.episode == self.num_episodes
    

class TorchEnvironment(Environment):
    def __init__(self, num_episodes, render_mode="rgb_array", policy=None, benchmark=False, benchmark_every=10000, device=DEFAULT_DEVICE):
        super().__init__(num_episodes, render_mode)

        if policy is None and benchmark:
            raise ValueError("Can't run benchmarks without a reference to the policy network")

        self.policy = policy
        self.benchmark = benchmark
        self.benchmark_every = benchmark_every
        self.device = device
        self.current_step = 0
        self.benchmark_results = []
    
    def step(self, action):
        action = action.detach().cpu().numpy()
        observation, reward, terminated, truncated, info = super().step(action)

        observation = torch.tensor(observation, dtype=torch.float32, device=self.device)
        reward = torch.tensor(reward, dtype=torch.float32, device=self.device)
        terminated = torch.tensor(terminated, dtype=torch.bool, device=self.device)
        truncated = torch.tensor(truncated, dtype=torch.bool, device=self.device)

        self.current_step += 1

        if self.benchmark and self.current_step > 0 and self.current_step % self.benchmark_every == 0:
            self.benchmark_results.append(self._run_benchmark(self._policy_snapshot()))

        if self.done() and self.policy is not None:
            if self.benchmark:
                np.save(f"out/{self.file_name}_bench.npy", self.benchmark_results)

            torch.save(self.policy.state_dict(), f"out/{self.file_name}.pth")


        return observation, reward, terminated, truncated, info

    def reset(self, seed=0):
        s, info = super().reset(seed=seed)
        s = torch.tensor(s, dtype=torch.float32, device=self.device)

        return s, info
    
    def _policy_snapshot(self):
        # create a new policy network and clone the current policy
        policy = type(self.policy)().to(self.device)
        copy_params(policy, self.policy)

        return policy

    def _run_benchmark(self, policy, num_episodes=10):
        env = gym.make("Walker2d-v5", render_mode="rgb_array")

        episode_rewards = np.zeros(num_episodes)
        
        for i in range(num_episodes):
            s, _ = env.reset()
            
            while True:    
                a = policy(torch.tensor(s, dtype=torch.float32, device=self.device)).detach().cpu().numpy()
                s, r, terminated, truncated, _ = env.step(a)

                episode_rewards[i] += r

                if terminated or truncated:
                    break
        
        average_reward = episode_rewards.mean()
        sd_reward = episode_rewards.std()

        return (average_reward, sd_reward)
    

class BatchEnvironment:
    def __init__(self, num_envs=10, num_steps=1000000, policy=None, benchmark=False, benchmark_every=10000, device=DEFAULT_DEVICE, use_noisy_policy=False):
        file_name = os.getenv("OUT")
        
        # no output dir raise value error
        if file_name is None:
            raise ValueError("no output file specified. please specify a file to output results to by setting the OUT environment variable")

        self.file_name = file_name
        self.num_envs = num_envs
        self.num_steps = num_steps
        self.policy = policy
        self.benchmark = benchmark
        self.benchmark_every = max((benchmark_every // num_envs) * num_envs, num_envs)
        self.benchmark_results = []
        self.device = device
        self.current_step = 0
        self.use_noisy_policy = use_noisy_policy
        self.envs = gym.vector.AsyncVectorEnv(
            [lambda: gym.make("Walker2d-v5") for _ in range(num_envs)],
            autoreset_mode=gym.vector.AutoresetMode.SAME_STEP
        )
        self.pbar = tqdm(total=num_steps)

        os.makedirs("./out", exist_ok=True)
    
    def step(self, action):
        action = action.detach().cpu().numpy()
        observation, reward, terminated, truncated, info = self.envs.step(action)

        observation = torch.tensor(observation, dtype=torch.float32, device=self.device)
        reward = torch.tensor(reward, dtype=torch.float32, device=self.device)
        terminated = torch.tensor(terminated, dtype=torch.bool, device=self.device)
        truncated = torch.tensor(truncated, dtype=torch.bool, device=self.device)

        self.current_step += self.num_envs
        self.pbar.update(self.num_envs)

        if self.benchmark and self.current_step > 0 and self.current_step % self.benchmark_every == 0:
            self.benchmark_results.append(self._run_benchmark(self._policy_snapshot()))

        if self.done() and self.policy is not None:
            if self.benchmark:
                np.save(f"out/{self.file_name}_bench.npy", self.benchmark_results)

            torch.save(self.policy.state_dict(), f"out/{self.file_name}.pth")

        if self.done():
            self.envs.close()
            self.pbar.close()

        return observation, reward, terminated, truncated, info
    
    def reset(self, seed=0):
        observation, info = self.envs.reset(seed=seed)
        observation = torch.tensor(observation, dtype=torch.float32, device=self.device)

        return observation, info

    def get_current_step(self):
        return self.current_step

    def done(self):
        return self.current_step >= self.num_steps

    def _policy_snapshot(self):
        # create a new policy network and clone the current policy
<<<<<<< HEAD
        policy = type(self.policy)().to(self.device)
=======
        policy = type(self.policy)().to(self.device) 
>>>>>>> a3163ec0
        copy_params(policy, self.policy)

        return policy

    def _run_benchmark(self, policy, num_episodes=10):
        env = gym.make("Walker2d-v5", render_mode="rgb_array")

        episode_rewards = np.zeros(num_episodes)
        
        for i in range(num_episodes):
            s, _ = env.reset(seed=i)
            
            while True:
                if isinstance(policy, StochasticPolicyNetwork):
                    a = policy.mean_action(torch.tensor(s, dtype=torch.float32, device=self.device)).detach().cpu().numpy()
                else:
                    a = policy(torch.tensor(s, dtype=torch.float32, device=self.device)).detach().cpu().numpy()

                s, r, terminated, truncated, _ = env.step(a)

                episode_rewards[i] += r

                if terminated or truncated:
                    break
        
        average_reward = episode_rewards.mean()
        sd_reward = episode_rewards.std()

        return (average_reward, sd_reward)<|MERGE_RESOLUTION|>--- conflicted
+++ resolved
@@ -5,12 +5,8 @@
 import torch
 
 # local imports
-<<<<<<< HEAD
-from algorithms.common import PolicyNetwork, copy_params, DEFAULT_DEVICE
+from algorithms.common import copy_params, DEFAULT_DEVICE
 from algorithms.stochastic_policy_net import StochasticPolicyNetwork
-=======
-from algorithms.common import copy_params, DEFAULT_DEVICE
->>>>>>> a3163ec0
 
 class Environment:
     def __init__(self, num_episodes, render_mode = "rgb_array"):
@@ -200,11 +196,7 @@
 
     def _policy_snapshot(self):
         # create a new policy network and clone the current policy
-<<<<<<< HEAD
-        policy = type(self.policy)().to(self.device)
-=======
         policy = type(self.policy)().to(self.device) 
->>>>>>> a3163ec0
         copy_params(policy, self.policy)
 
         return policy
